--- conflicted
+++ resolved
@@ -66,7 +66,9 @@
     name: str | None = None
     notes: str | None = None
     length: float | None = None
-<<<<<<< HEAD
+    encoded_polyline: str | None = None
+    polyline_updated_at: datetime | None = None
+    expires_at: datetime | None = None
 
 
 class RouteWithDateRead(SQLModel):
@@ -76,9 +78,4 @@
     name: str
     notes: str
     length: float
-    drive_date: datetime
-=======
-    encoded_polyline: str | None = None
-    polyline_updated_at: datetime | None = None
-    expires_at: datetime | None = None
->>>>>>> ad4b8e73
+    drive_date: datetime