import os
from collections.abc import AsyncGenerator
from typing import Any

from sqlalchemy import Engine
from sqlalchemy.ext.asyncio import (
    AsyncEngine,
    AsyncSession,
    async_sessionmaker,
    create_async_engine,
)
from sqlmodel import SQLModel, create_engine

# Database engines
engine: Engine | None = None
async_engine: AsyncEngine | None = None
async_session_maker_instance: async_sessionmaker[AsyncSession] | None = None


def get_database_url() -> str:
    """Get database URL based on environment"""
    if os.getenv("APP_ENV") == "production":
        return os.getenv("DATABASE_URL", "").replace(
            "postgresql://", "postgresql+asyncpg://"
        )
    else:
        return "postgresql+asyncpg://{username}:{password}@{host}:5432/{db}".format(
            username=os.getenv("POSTGRES_USER"),
            password=os.getenv("POSTGRES_PASSWORD"),
            host=os.getenv("DB_HOST"),
            db=(
                os.getenv("POSTGRES_DB_TEST")
                if os.getenv("APP_ENV") == "testing"
                else os.getenv("POSTGRES_DB_DEV")
            ),
        )


def init_database() -> None:
    """Initialize database engines and session makers"""
    global engine, async_engine, async_session_maker_instance

    database_url = get_database_url()
    sync_database_url = database_url.replace("postgresql+asyncpg://", "postgresql://")

    # Set echo based on environment
    app_env = os.getenv("APP_ENV")
    echo_sql = app_env in ("development", "testing")

    # Synchronous engine for migrations
    engine = create_engine(sync_database_url, echo=echo_sql)

    # Asynchronous engine for application
    async_engine = create_async_engine(database_url, echo=echo_sql)

    # Async session maker
    async_session_maker_instance = async_sessionmaker(
        async_engine, expire_on_commit=False
    )


async def get_session() -> AsyncGenerator[AsyncSession, None]:
    """Dependency to get database session"""
    if async_session_maker_instance is None:
        raise RuntimeError("Database not initialized. Call init_database() first.")
    async with async_session_maker_instance() as session:
        try:
            yield session
        finally:
            await session.close()


def create_db_and_tables() -> None:
    """Create database tables - for testing/development"""
    if engine is None:
        raise RuntimeError("Database not initialized. Call init_database() first.")
    SQLModel.metadata.create_all(engine)


def init_app(_app: Any | None = None) -> None:
    """Initialize database for the application"""
    # Import models to register them with SQLModel
    from .admin import Admin  # noqa: F401
    from .driver_assignment import DriverAssignment  # noqa: F401
    from .driver_history import DriverHistory  # noqa: F401
    from .entity import Entity  # noqa: F401
    from .job import Job  # noqa: F401
<<<<<<< HEAD
    from .route_groups import RouteGroup  # noqa: F401
=======
    from .location_group import LocationGroup  # noqa: F401
>>>>>>> 4d4995ea
    from .simple_entity import SimpleEntity  # noqa: F401
    from .user import User  # noqa: F401

    init_database()

    # Create tables if in testing mode
    if os.getenv("APP_ENV") == "testing":
        create_db_and_tables()<|MERGE_RESOLUTION|>--- conflicted
+++ resolved
@@ -85,11 +85,8 @@
     from .driver_history import DriverHistory  # noqa: F401
     from .entity import Entity  # noqa: F401
     from .job import Job  # noqa: F401
-<<<<<<< HEAD
     from .route_groups import RouteGroup  # noqa: F401
-=======
     from .location_group import LocationGroup  # noqa: F401
->>>>>>> 4d4995ea
     from .simple_entity import SimpleEntity  # noqa: F401
     from .user import User  # noqa: F401
 
