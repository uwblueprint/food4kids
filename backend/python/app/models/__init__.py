--- conflicted
+++ resolved
@@ -80,11 +80,8 @@
 def init_app(_app: Any | None = None) -> None:
     """Initialize database for the application"""
     # Import models to register them with SQLModel
-<<<<<<< HEAD
     from .admin import Admin  # noqa: F401
-=======
     from .driver_history import DriverHistory  # noqa: F401
->>>>>>> fd9f3dae
     from .driver_assignment import DriverAssignment  # noqa: F401
     from .entity import Entity  # noqa: F401
     from .jobs import Jobs  # noqa: F401
