import os
from collections.abc import AsyncGenerator
from typing import Any

from sqlalchemy import Engine
from sqlalchemy.ext.asyncio import (
    AsyncEngine,
    AsyncSession,
    async_sessionmaker,
    create_async_engine,
)
from sqlmodel import SQLModel, create_engine

# Database engines
engine: Engine | None = None
async_engine: AsyncEngine | None = None
async_session_maker_instance: async_sessionmaker[AsyncSession] | None = None


def get_database_url() -> str:
    """Get database URL based on environment"""
    if os.getenv("APP_ENV") == "production":
        return os.getenv("DATABASE_URL", "").replace(
            "postgresql://", "postgresql+asyncpg://"
        )
    else:
        return "postgresql+asyncpg://{username}:{password}@{host}:5432/{db}".format(
            username=os.getenv("POSTGRES_USER"),
            password=os.getenv("POSTGRES_PASSWORD"),
            host=os.getenv("DB_HOST"),
            db=(
                os.getenv("POSTGRES_DB_TEST")
                if os.getenv("APP_ENV") == "testing"
                else os.getenv("POSTGRES_DB_DEV")
            ),
        )


def init_database() -> None:
    """Initialize database engines and session makers"""
    global engine, async_engine, async_session_maker_instance

    database_url = get_database_url()
    sync_database_url = database_url.replace("postgresql+asyncpg://", "postgresql://")

    # Set echo based on environment
    app_env = os.getenv("APP_ENV")
    echo_sql = app_env in ("development", "testing")

    # Synchronous engine for migrations
    engine = create_engine(sync_database_url, echo=echo_sql)

    # Asynchronous engine for application
    async_engine = create_async_engine(database_url, echo=echo_sql)

    # Async session maker
    async_session_maker_instance = async_sessionmaker(
        async_engine, expire_on_commit=False
    )


async def get_session() -> AsyncGenerator[AsyncSession, None]:
    """Dependency to get database session"""
    if async_session_maker_instance is None:
        raise RuntimeError("Database not initialized. Call init_database() first.")
    async with async_session_maker_instance() as session:
        try:
            yield session
        finally:
            await session.close()


def create_db_and_tables() -> None:
    """Create database tables - for testing/development"""
    if engine is None:
        raise RuntimeError("Database not initialized. Call init_database() first.")
    SQLModel.metadata.create_all(engine)


def init_app(_app: Any | None = None) -> None:
    """Initialize database for the application"""
    # Import models to register them with SQLModel
<<<<<<< HEAD
    from .entity import Entity
    from .simple_entity import SimpleEntity
    from .user import User
    from .location_group import LocationGroup
=======
    from .entity import Entity  # noqa: F401
    from .simple_entity import SimpleEntity  # noqa: F401
    from .user import User  # noqa: F401
>>>>>>> 12a2fc4f

    init_database()

    # Create tables if in testing mode
    if os.getenv("APP_ENV") == "testing":
        create_db_and_tables()<|MERGE_RESOLUTION|>--- conflicted
+++ resolved
@@ -80,16 +80,10 @@
 def init_app(_app: Any | None = None) -> None:
     """Initialize database for the application"""
     # Import models to register them with SQLModel
-<<<<<<< HEAD
-    from .entity import Entity
-    from .simple_entity import SimpleEntity
-    from .user import User
-    from .location_group import LocationGroup
-=======
     from .entity import Entity  # noqa: F401
     from .simple_entity import SimpleEntity  # noqa: F401
     from .user import User  # noqa: F401
->>>>>>> 12a2fc4f
+    from .location_group import LocationGroup
 
     init_database()
 
