--- conflicted
+++ resolved
@@ -23,9 +23,6 @@
     app.include_router(simple_entity_routes.router)
     app.include_router(location_group_routes.router)
     app.include_router(route_group_routes.router)
-<<<<<<< HEAD
     app.include_router(route_routes.router)
-=======
     app.include_router(location_routes.router)
-    app.include_router(job_routes.router)
->>>>>>> eab1edc1
+    app.include_router(job_routes.router)