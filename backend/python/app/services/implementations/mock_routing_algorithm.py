--- conflicted
+++ resolved
@@ -18,16 +18,12 @@
 class MockRoutingAlgorithm(RoutingAlgorithmProtocol):
     """Simple mock routing algorithm that uses the mock clustering algorithm."""
 
-<<<<<<< HEAD
-    def generate_routes(
-=======
     clustering_algorithm: ClusteringAlgorithmProtocol
 
     def __init__(self) -> None:
         self.clustering_algorithm = MockClusteringAlgorithm()
 
     async def generate_routes(
->>>>>>> fb168166
         self,
         locations: list[Location],
         settings: RouteGenerationSettings,
