# Food4Kids

## Table of Contents

- [Tech Stack](#tech-stack)
- [Repo Structure](#repo-structure)
- [Development Setup](#development-setup)
- [Application Execution](#application-execution)
- [API Testing with Postman](#api-testing-with-postman)
- [Database Interactions](#database-interactions)
- [Version Control Guide](#version-control-guide)
  - [Branching](#branching)
  - [Docker Commands](#docker-commands)
- [Formatting and Linting](#formatting-and-linting)
- [Testing](#testing)
- [FAQ & Debugging](#faq--debugging)
- [Polyline Model Testing Guide](#polyline-model-testing-guide) 🚀 **NEW**

---

## Tech Stack

**Frontend:** React, TypeScript
**Backend:** Python, FastAPI, SQLModel
**Database:** PostgreSQL
**Authentication:** Firebase Auth
**Containerization:** Docker & Docker Compose

---

## Repo Structure

```
food4kids/
├── backend/
│   └── python/
│       ├── app/
│       │   ├── dependencies/       # Dependency injection (auth, etc.)
│       │   ├── migrations/         # Alembic database migrations
│       │   ├── models/             # SQLModel database models
│       │   ├── routers/            # FastAPI route handlers
│       │   ├── schemas/            # Pydantic schemas for API
│       │   ├── services/           # Business logic layer
│       │   │   ├── implementations/ # Concrete service implementations
│       │   │   └── interfaces/     # Service interfaces
│       │   ├── templates/          # Email/HTML templates
│       │   └── utilities/          # Shared utility functions
│       ├── tests/                  # Unit and functional tests
│       ├── alembic.ini            # Alembic configuration
│       ├── requirements.txt       # Python dependencies
│       └── server.py              # Application entry point
├── frontend/                      # Frontend (TBD)
├── db-init/                       # Database initialization scripts
├── docker-compose.yml             # Multi-container Docker setup
└── README.md
```

---

## Development Setup

### Prerequisites

- Install [Docker Desktop](https://docs.docker.com/get-started/get-docker/) and ensure it's running
- Clone this repository:

```bash
git clone git@github.com:uwblueprint/food4kids.git
cd food4kids
```

### Environment Configuration

You will need to create environment files: `.env` and `frontend/.env`. Talk to the PL to obtain these.

### Installation

Build and start all services using Docker Compose:

```bash
docker-compose up --build
```

This will start:

- **Frontend**: React development server on port 3000
- **Backend**: FastAPI server on port 8080
- **Database**: PostgreSQL on port 5432

---

## Application Execution

```bash
# Start all services
docker-compose up --build

# Start in detached mode (background)
docker-compose up -d --build
```

**Access Points:**

- Frontend: http://localhost:3000
- Backend API: http://localhost:8080
- API Documentation: http://localhost:8080/docs (development only)
- ReDoc Documentation: http://localhost:8080/redoc (development only)

<<<<<<< HEAD
---
=======
## API Testing with Postman

Postman is a powerful tool for testing API endpoints during development. For detailed setup instructions and best practices, see our [Postman Setup Guide](https://www.notion.so/uwblueprintexecs/Postman-Setup-28410f3fb1dc80f8b1e8c414c4a21802?source=copy_link).

**Quick Start:**

1. Ensure the backend container is running (`docker-compose up`)
2. Import the Postman collection (if available) or manually configure requests
3. Set the base URL to `http://localhost:8080`
4. Configure authentication headers as needed (see the Notion guide for details)

**Alternative:** You can also test endpoints using the interactive Swagger UI at http://localhost:8080/docs
>>>>>>> 800eb0d7

## Database Interactions

### Migration Commands

The project uses Alembic for database migrations. All commands run from the project root:

```bash
# Check current migration status
docker-compose exec backend alembic current

# Generate new migration (auto-detect model changes)
docker-compose exec backend alembic revision --autogenerate -m "description_of_changes"

# Apply pending migrations
docker-compose exec backend alembic upgrade head

# Check if database schema matches models
docker-compose exec backend alembic check

# View migration history
docker-compose exec backend alembic history
```

### Direct Database Access

```bash
# Connect to development database
docker-compose exec db psql -U postgres -d f4k

# Connect to test database
docker-compose exec db psql -U postgres -d f4k_test

# Once inside the DB, try these common PostgreSQL commands:
\dt          # List all tables
\d table_name # Describe table structure
\q           # Quit
SELECT * FROM users; # Run SQL queries
```

### Database Seeding

```bash
# Populate database with randomized test data
docker-compose exec backend python app/seed_database.py
```

---

## Version Control Guide

### Branching

- Branch off `main` for all feature work and bug fixes
- Use descriptive branch names in kebab-case: `username/feature-description`
- Example: `colin/user-authentication-fix`

### Integrating Changes

Use rebase instead of merge to integrate `main` changes:

```bash
# Update feature branch with main changes
git pull origin main --rebase

# If conflicts occur, resolve them and continue
git add .
git rebase --continue

# Force push to remote feature branch
git push --force-with-lease
```

### Docker Commands

```bash
# Build images
docker-compose build

# Start containers (builds if needed)
docker-compose up

# Start with fresh build
docker-compose up --build

# Stop containers
docker-compose down

# Stop containers and remove volumes
docker-compose down --volumes

# View running containers
docker ps

# Clean up unused Docker resources
docker system prune -a --volumes
```

---

## Formatting and Linting

### Backend (Python)

The project uses **Ruff** for Python linting and formatting, and **mypy** for static type checking:

#### Ruff (Linting & Formatting)

```bash
# Check for linting issues
docker-compose exec backend ruff check .

# Auto-fix linting issues
docker-compose exec backend ruff check --fix .

# Format code
docker-compose exec backend ruff format .

# Check formatting without making changes
docker-compose exec backend ruff format --check .
```

#### mypy (Static Type Checking)

```bash
# Run type checking
docker-compose exec backend mypy .
```

#### Combined Quality Checks

```bash
# Run all quality checks (linting, formatting, type checking)
docker-compose exec backend ruff check . && docker-compose exec backend ruff format --check . && docker-compose exec backend mypy .
```

**Configuration Files:**

- Ruff: `backend/python/pyproject.toml` (under `[tool.ruff]`)
- mypy: `backend/python/mypy.ini`

### Frontend (TypeScript/React)

```bash
# Check linting issues
docker-compose exec frontend npm run lint

# Auto-fix linting issues
docker-compose exec frontend npm run fix

# Combined format and lint (when available)
docker-compose exec frontend npm run format
```

---

## Testing

### Backend Tests

```bash
# Run all backend tests
docker-compose exec backend python -m pytest

# Run specific test file
docker-compose exec backend python -m pytest tests/unit/test_models.py

# Run with coverage
docker-compose exec backend python -m pytest --cov=app
```

### Frontend Tests

```bash
# Run frontend tests
docker-compose exec frontend npm test

# Run tests in CI mode
docker-compose exec frontend npm test -- --ci --coverage --watchAll=false
```

_Note: CI/CD pipeline for automated testing will be added in future updates._

---

## FAQ & Debugging

<details>
<summary>How do I test API endpoints?</summary>

- Ensure the backend container is running
- Visit http://localhost:8080/docs for interactive API documentation
- Use the "Authorize" button to add your Firebase auth token
- Test endpoints in Postman or directly in the Swagger UI

**OR**

Use curl for command-line testing (see [Polyline Testing Guide](#polyline-model-testing-guide) below)

</details>

<details>
<summary>Database connection errors</summary>

- Ensure Docker Desktop is running
- Check that the database container is healthy: `docker-compose ps`
- Verify environment variables in `.env` file
- Try rebuilding containers: `docker-compose down --volumes && docker-compose up --build`

</details>

<details>
<summary>"ENOSPC: no space left on device" when building containers</summary>

Clean up Docker resources:

```bash
docker system prune -a --volumes
docker-compose up --build
```

</details>

<details>
<summary>Migration errors</summary>

- Check current migration status: `docker-compose exec backend alembic current`
- Ensure database is running and accessible
- Verify model changes are properly defined in `app/models/`
- For migration conflicts, you may need to manually resolve in the database

</details>

<details>
<summary>Firebase authentication issues</summary>

- Verify Firebase configuration in environment files
- Check that Firebase project settings match your configuration
- Ensure Firebase Admin SDK credentials are properly formatted

</details>

---

## Polyline Model Testing Guide {#polyline-model-testing-guide}

### Table of Contents
1. [What is curl and why use it over Swagger?](#what-is-curl)
2. [Side-by-Side: curl vs Swagger](#curl-vs-swagger)
3. [Ticket Requirements Validation](#ticket-validation)
4. [Complete curl Test Suite](#test-suite)

---

### What is curl? {#what-is-curl}

**curl** (Client URL) is a command-line tool that makes HTTP requests. Think of it as a way to talk to APIs directly from your terminal.

#### Why use curl instead of Swagger UI?

| Feature | curl | Swagger UI |
|---------|------|------------|
| **Automation** | ✅ Easy to script and automate | ❌ Manual clicking required |
| **CI/CD Integration** | ✅ Works in pipelines | ❌ Requires manual intervention |
| **Repeatability** | ✅ Re-run exact same commands | ❌ Easy to forget steps |
| **Output Parsing** | ✅ Pipe to jq, grep, etc. | ❌ Manual copy/paste |
| **Efficiency** | ✅ Batch operations | ❌ Click, wait, click, wait... |
| **Documentation** | ✅ Commands can be saved as docs | ❌ Hard to document UI actions |
| **Speed** | ✅ No browser overhead | ❌ UI rendering overhead |

**Bottom line:** Swagger is great for exploration and learning. curl is better for testing, automation, and validation.

---

### Side-by-Side: curl vs Swagger {#curl-vs-swagger}

#### Example 1: Create a Polyline

**Using curl:**
```bash
curl -X 'POST' \
  'http://localhost:8080/polylines/' \
  -H 'accept: application/json' \
  -H 'Content-Type: application/json' \
  -d '{
    "route_id": "550e8400-e29b-41d4-a716-446655440000",
    "encoded_polyline": "test-polyline-data",
    "expires_at": "2025-12-31T23:59:59"
  }'
```

**Using Swagger:**
1. Open http://localhost:8080/docs
2. Navigate to "polylines" section
3. Click "POST /polylines/"
4. Click "Try it out"
5. Fill in JSON body:
   ```json
   {
     "route_id": "550e8400-e29b-41d4-a716-446655440000",
     "encoded_polyline": "test-polyline-data",
     "expires_at": "2025-12-31T23:59:59"
   }
   ```
6. Click "Execute"

**Result:** Identical API call, curl is faster and scriptable!

#### Example 2: Get All Polylines

**Using curl:**
```bash
curl -X 'GET' 'http://localhost:8080/polylines/' -H 'accept: application/json'
```

**Using Swagger:**
1. Click "GET /polylines/"
2. Click "Try it out"
3. Click "Execute"

---

### Ticket Requirements Validation {#ticket-validation}

#### Original Ticket (Reviewer: Eddy)

> **Requirement 1:** Create a new model to store the compressed polyline data (should be a string)

✅ **VERIFIED:** The `polylines` table has `encoded_polyline` column (VARCHAR, 10000 chars)

> **Requirement 2:** Keep track of the time at which the polyline will expire as another field

✅ **VERIFIED:** The `polylines` table has `expires_at` column (TIMESTAMP WITH TIME ZONE)

> **Requirement 3:** Could make a new table/model so that we can delete entries a bit easier when they expire (just delete from polyline table where time < expiry time)

✅ **VERIFIED:** Separate `polylines` table allows clean DELETE operations

> **Requirement 4:** Keep the routes table small and quick to query

✅ **VERIFIED:** Polyline data stored separately in `polylines` table, not in `routes`

> **Requirement 5:** Add a reference to this table in the routes model (foreign key)

✅ **VERIFIED:** Foreign key constraint `fk_polylines_route_id` exists

---

### Complete curl Test Suite {#test-suite}

#### Prerequisites

**⚠️ IMPORTANT: Run these commands with backend and database running**

**Step 1: Setup a test route**
```bash
# Insert a test route (required for foreign key)
docker exec f4k_db psql -U postgres -d f4k \
  -c "INSERT INTO routes (route_id, name, notes, length, created_at, updated_at) VALUES ('550e8400-e29b-41d4-a716-446655440000', 'Test Route', 'Route for testing polylines', 10.5, NOW(), NOW());"

# Verify it was created
docker exec f4k_db psql -U postgres -d f4k \
  -c "SELECT route_id, name FROM routes WHERE route_id = '550e8400-e29b-41d4-a716-446655440000';"
```

**Expected Output:**
```
              route_id               |   name
-------------------------------------+----------
 550e8400-e29b-41d4-a716-446655440000 | Test Route
(1 row)
```

---

#### TEST 1: Create Polyline (Requirement: Store compressed polyline as string)

**Command:**
```bash
curl -X 'POST' \
  'http://localhost:8080/polylines/' \
  -H 'accept: application/json' \
  -H 'Content-Type: application/json' \
  -d '{
    "route_id": "550e8400-e29b-41d4-a716-446655440000",
    "encoded_polyline": "sample-polyline-string-abc123"
  }'
```

**Expected Output:**
```json
{
  "route_id": "550e8400-e29b-41d4-a716-446655440000",
  "encoded_polyline": "sample-polyline-string-abc123",
  "expires_at": null,
  "polyline_id": "[GENERATED_UUID]"
}
```

**What it means:**
- ✅ Polyline created successfully
- ✅ Server generated unique `polyline_id`
- ✅ String data stored correctly

**Swagger Equivalent:**
- Navigate to POST /polylines/
- Body: `{"route_id": "...", "encoded_polyline": "sample-polyline-string-abc123"}`
- Click Execute

---

#### TEST 2: Create Polyline with Expiry (Requirement: Track expiry time)

**Command:**
```bash
curl -X 'POST' \
  'http://localhost:8080/polylines/' \
  -H 'accept: application/json' \
  -H 'Content-Type: application/json' \
  -d '{
    "route_id": "550e8400-e29b-41d4-a716-446655440000",
    "encoded_polyline": "polyline-with-expiry",
    "expires_at": "2025-12-31T23:59:59"
  }'
```

**Expected Output:**
```json
{
  "route_id": "550e8400-e29b-41d4-a716-446655440000",
  "encoded_polyline": "polyline-with-expiry",
  "expires_at": "2025-12-31T23:59:59Z",
  "polyline_id": "[GENERATED_UUID]"
}
```

**What it means:**
- ✅ Expiry date stored correctly
- ✅ Timezone added automatically (Z = UTC)

**Swagger Equivalent:**
- Navigate to POST /polylines/
- Body: `{"route_id": "...", "encoded_polyline": "polyline-with-expiry", "expires_at": "2025-12-31T23:59:59"}`
- Click Execute

---

#### TEST 3: Get All Polylines (Verify data exists)

**Command:**
```bash
curl -X 'GET' \
  'http://localhost:8080/polylines/' \
  -H 'accept: application/json'
```

**Expected Output:**
```json
[
  {
    "route_id": "550e8400-e29b-41d4-a716-446655440000",
    "encoded_polyline": "sample-polyline-string-abc123",
    "expires_at": null,
    "polyline_id": "[UUID_FROM_TEST_1]"
  },
  {
    "route_id": "550e8400-e29b-41d4-a716-446655440000",
    "encoded_polyline": "polyline-with-expiry",
    "expires_at": "2025-12-31T23:59:59Z",
    "polyline_id": "[UUID_FROM_TEST_2]"
  }
]
```

**What it means:**
- ✅ Both polylines retrieved
- ✅ Array format (multiple results)
- ✅ All fields present

**Swagger Equivalent:**
- Navigate to GET /polylines/
- Click Execute

---

#### TEST 4: Get Polylines by Route (Verify foreign key relationship)

**Command:**
```bash
curl -X 'GET' \
  'http://localhost:8080/polylines/route/550e8400-e29b-41d4-a716-446655440000' \
  -H 'accept: application/json'
```

**Expected Output:**
```json
[
  {
    "route_id": "550e8400-e29b-41d4-a716-446655440000",
    "encoded_polyline": "sample-polyline-string-abc123",
    "expires_at": null,
    "polyline_id": "[UUID_FROM_TEST_1]"
  },
  {
    "route_id": "550e8400-e29b-41d4-a716-446655440000",
    "encoded_polyline": "polyline-with-expiry",
    "expires_at": "2025-12-31T23:59:59Z",
    "polyline_id": "[UUID_FROM_TEST_2]"
  }
]
```

**What it means:**
- ✅ Foreign key relationship working
- ✅ Can query polylines by route_id
- ✅ Returns all polylines for specific route

**Swagger Equivalent:**
- Navigate to GET /polylines/route/{route_id}
- Parameter: route_id = `550e8400-e29b-41d4-a716-446655440000`
- Click Execute

---

#### TEST 5: Get Specific Polyline by ID

**Command:**
```bash
curl -X 'GET' \
  'http://localhost:8080/polylines/[POLYLINE_ID_FROM_TEST_1]' \
  -H 'accept: application/json'
```

**Expected Output:**
```json
{
  "route_id": "550e8400-e29b-41d4-a716-446655440000",
  "encoded_polyline": "sample-polyline-string-abc123",
  "expires_at": null,
  "polyline_id": "[SAME_UUID_AS_TEST_1]"
}
```

**What it means:**
- ✅ Can retrieve single polyline by ID
- ✅ Returns exact match

**Swagger Equivalent:**
- Navigate to GET /polylines/{polyline_id}
- Parameter: polyline_id = `[UUID]`
- Click Execute

---

#### TEST 6: Create Expired Polyline (Requirement: Expiry logic)

**Command:**
```bash
curl -X 'POST' \
  'http://localhost:8080/polylines/' \
  -H 'accept: application/json' \
  -H 'Content-Type: application/json' \
  -d '{
    "route_id": "550e8400-e29b-41d4-a716-446655440000",
    "encoded_polyline": "expired-polyline-data",
    "expires_at": "2020-01-01T00:00:00"
  }'
```

**Expected Output:**
```json
{
  "route_id": "550e8400-e29b-41d4-a716-446655440000",
  "encoded_polyline": "expired-polyline-data",
  "expires_at": "2020-01-01T00:00:00Z",
  "polyline_id": "[GENERATED_UUID]"
}
```

**What it means:**
- ✅ Expired polyline created
- ✅ Expiry date in the past (2020)

**Swagger Equivalent:**
- Navigate to POST /polylines/
- Body: `{"route_id": "...", "encoded_polyline": "expired-polyline-data", "expires_at": "2020-01-01T00:00:00"}`
- Click Execute

---

#### TEST 7: Get Expired Polylines (Requirement: Query expired entries)

**Command:**
```bash
curl -X 'GET' \
  'http://localhost:8080/polylines/expired' \
  -H 'accept: application/json'
```

**Expected Output:**
```json
[
  {
    "route_id": "550e8400-e29b-41d4-a716-446655440000",
    "encoded_polyline": "expired-polyline-data",
    "expires_at": "2020-01-01T00:00:00Z",
    "polyline_id": "[UUID_FROM_TEST_6]"
  }
]
```

**What it means:**
- ✅ Can query for expired polylines
- ✅ Finds entries where expires_at < NOW()
- ✅ Essential for cleanup operations

**Swagger Equivalent:**
- Navigate to GET /polylines/expired
- Click Execute

---

#### TEST 8: Delete Expired Polylines (Requirement: Easy deletion)

**Command:**
```bash
curl -X 'POST' \
  'http://localhost:8080/polylines/cleanup-expired' \
  -H 'accept: application/json'
```

**Expected Output:**
```bash
(no output - HTTP 204 No Content)
```

**Verify Deletion:**
```bash
curl -X 'GET' 'http://localhost:8080/polylines/expired' -H 'accept: application/json'
```

**Expected Output:**
```json
[]
```

**What it means:**
- ✅ Deleted all polylines where expires_at < NOW()
- ✅ Expired polylines removed from database
- ✅ Achieves ticket goal: "just delete from polyline table where time < expiry time"

**Database Verification:**
```bash
docker exec f4k_db psql -U postgres -d f4k \
  -c "SELECT COUNT(*) as remaining_polylines FROM polylines;"
```

**Expected Output:**
```
 remaining_polylines
--------------------
                  2
```

**Swagger Equivalent:**
- Navigate to POST /polylines/cleanup-expired
- Click Execute
- Then navigate to GET /polylines/expired and Execute to verify

---

#### TEST 9: Verify Foreign Key Constraint (Requirement: FK reference)

**Command:**
```bash
curl -X 'POST' \
  'http://localhost:8080/polylines/' \
  -H 'accept: application/json' \
  -H 'Content-Type: application/json' \
  -d '{
    "route_id": "00000000-0000-0000-0000-000000000000",
    "encoded_polyline": "invalid-route-test"
  }'
```

**Expected Output:**
```json
{
  "detail": "Internal Server Error"
}
```

**Backend Logs:**
```bash
docker logs f4k_backend --tail 30 | grep -A 5 "ForeignKeyViolation"
```

**Expected Output:**
```
sqlalchemy.exc.IntegrityError: (sqlalchemy.dialects.postgresql.asyncpg.IntegrityError)
<class 'asyncpg.exceptions.ForeignKeyViolationError'>: insert or update on table "polylines"
violates foreign key constraint "fk_polylines_route_id"

DETAIL: Key (route_id)=(00000000-0000-0000-0000-000000000000)
is not present in table "routes".
```

**What it means:**
- ✅ Foreign key constraint enforced at database level
- ✅ Cannot insert polyline with invalid route_id
- ✅ Maintains referential integrity

**Swagger Equivalent:**
- Navigate to POST /polylines/
- Body: `{"route_id": "00000000-0000-0000-0000-000000000000", "encoded_polyline": "invalid-route-test"}`
- Click Execute

---

#### TEST 10: Update Polyline

**Command:**
```bash
curl -X 'PUT' \
  'http://localhost:8080/polylines/[POLYLINE_ID_FROM_TEST_1]' \
  -H 'accept: application/json' \
  -H 'Content-Type: application/json' \
  -d '{
    "encoded_polyline": "updated-polyline-data",
    "expires_at": "2026-01-01T00:00:00"
  }'
```

**Expected Output:**
```json
{
  "route_id": "550e8400-e29b-41d4-a716-446655440000",
  "encoded_polyline": "updated-polyline-data",
  "expires_at": "2026-01-01T00:00:00Z",
  "polyline_id": "[SAME_UUID_AS_TEST_1]"
}
```

**What it means:**
- ✅ Can modify polyline data
- ✅ Can add/change expiry date
- ✅ All fields update correctly

**Swagger Equivalent:**
- Navigate to PUT /polylines/{polyline_id}
- Parameter: polyline_id = `[UUID]`
- Body: `{"encoded_polyline": "updated-polyline-data", "expires_at": "2026-01-01T00:00:00"}`
- Click Execute

---

#### TEST 11: Delete Specific Polyline

**Command:**
```bash
curl -X 'DELETE' \
  'http://localhost:8080/polylines/[POLYLINE_ID_FROM_TEST_2]' \
  -H 'accept: application/json'
```

**Expected Output:**
```bash
(no output - HTTP 204 No Content)
```

**Verify Deletion:**
```bash
curl -X 'GET' 'http://localhost:8080/polylines/' -H 'accept: application/json'
```

**Expected Output:**
```json
[
  {
    "route_id": "550e8400-e29b-41d4-a716-446655440000",
    "encoded_polyline": "updated-polyline-data",
    "expires_at": "2026-01-01T00:00:00Z",
    "polyline_id": "[UUID_FROM_TEST_1]"
  }
]
```

**What it means:**
- ✅ Single polyline deleted by ID
- ✅ Only 1 polyline remains
- ✅ Deletion doesn't affect other polylines

**Swagger Equivalent:**
- Navigate to DELETE /polylines/{polyline_id}
- Parameter: polyline_id = `[UUID]`
- Click Execute

---

#### TEST 12: Verify Routes Table Stays Small (Requirement: Keep routes table quick to query)

**Command:**
```bash
docker exec f4k_db psql -U postgres -d f4k \
  -c "\d routes"
```

**Expected Output:**
```
              Table "public.routes"
       Column      |           Type           | Collation | Nullable | Default
------------------+--------------------------+-----------+----------+---------
 route_id         | uuid                     |           | not null |
 created_at       | timestamp with time zone |           |          |
 updated_at       | timestamp with time zone |           |          |
 name             | character varying(255)   |           | not null |
 notes            | character varying(1000)  |           |          |
 length           | double precision         |           | not null |
Indexes:
    "routes_pkey" PRIMARY KEY, btree (route_id)
```

**What it means:**
- ✅ routes table has NO polyline columns
- ✅ No large data fields (encoded_polyline up to 10,000 chars)
- ✅ Querying routes remains fast

**Compare:**
```
routes table: ~5 columns
polylines table: 6 columns (including large encoded_polyline field)
```

**Verification:**
```bash
docker exec f4k_db psql -U postgres -d f4k \
  -c "SELECT table_name,
              pg_size_pretty(pg_total_relation_size(table_name::regclass)) as size
       FROM information_schema.tables
       WHERE table_name IN ('routes', 'polylines');"
```

**Expected Output:**
```
 table_name | size
------------+-------
 polylines  | [varies with data]
 routes     | [minimal, no polyline data]
```

---

#### TEST 13: Verify Database Schema (All Requirements)

**Command:**
```bash
docker exec f4k_db psql -U postgres -d f4k \
  -c "\d polylines"
```

**Expected Output:**
```
                           Table "public.polylines"
      Column      |           Type           | Collation | Nullable | Default
------------------+--------------------------+-----------+----------+---------
 created_at       | timestamp with time zone |           |          |
 updated_at       | timestamp with time zone |           |          |
 route_id         | uuid                     |           | not null |  ← FK to routes
 encoded_polyline | character varying(10000) |           | not null |  ← String data
 expires_at       | timestamp with time zone |           |          |  ← Expiry tracking
 polyline_id      | uuid                     |           | not null |
Indexes:
    "polylines_pkey" PRIMARY KEY, btree (polyline_id)
    "ix_polylines_route_id" btree (route_id)
Foreign-key constraints:
    "fk_polylines_route_id" FOREIGN KEY (route_id) REFERENCES routes(route_id)  ← FK constraint
```

**What it means:**
- ✅ All ticket requirements met
- ✅ Correct column types
- ✅ Foreign key constraint present
- ✅ Indexes for performance

---

### How to Validate Everything Works

#### Step 1: Initialize Test Environment
```bash
# Ensure backend and db are running
docker-compose ps

# Create test route
docker exec f4k_db psql -U postgres -d f4k \
  -c "INSERT INTO routes (route_id, name, notes, length, created_at, updated_at) VALUES ('550e8400-e29b-41d4-a716-446655440000', 'Test Route', 'Route for testing polylines', 10.5, NOW(), NOW()) ON CONFLICT (route_id) DO NOTHING;"
```

#### Step 2: Run Complete Test Suite
```bash
# TEST 1: Create polyline (save the returned UUID for next tests)
curl -X 'POST' 'http://localhost:8080/polylines/' \
  -H 'accept: application/json' \
  -H 'Content-Type: application/json' \
  -d '{"route_id": "550e8400-e29b-41d4-a716-446655440000", "encoded_polyline": "test-polyline-1"}'

# TEST 2: Get all polylines
curl -X 'GET' 'http://localhost:8080/polylines/' -H 'accept: application/json'

# TEST 3: Get by route ID
curl -X 'GET' 'http://localhost:8080/polylines/route/550e8400-e29b-41d4-a716-446655440000' \
  -H 'accept: application/json'

# TEST 4: Create expired polyline
curl -X 'POST' 'http://localhost:8080/polylines/' \
  -H 'accept: application/json' \
  -H 'Content-Type: application/json' \
  -d '{"route_id": "550e8400-e29b-41d4-a716-446655440000", "encoded_polyline": "expired-data", "expires_at": "2020-01-01T00:00:00"}'

# TEST 5: Get expired polylines
curl -X 'GET' 'http://localhost:8080/polylines/expired' -H 'accept: application/json'

# TEST 6: Cleanup expired
curl -X 'POST' 'http://localhost:8080/polylines/cleanup-expired' -H 'accept: application/json'

# TEST 7: Verify cleanup
curl -X 'GET' 'http://localhost:8080/polylines/expired' -H 'accept: application/json'
```

#### Step 3: Check Backend Logs
```bash
# Watch real-time logs
docker logs -f f4k_backend

# Or check recent logs
docker logs f4k_backend --tail 50 | grep -E "INSERT|UPDATE|DELETE|COMMIT"
```

**Good signs:**
```
INFO - COMMIT  ← Data was saved
INFO - DELETE FROM polylines WHERE polylines.expires_at <  ← Cleanup query
```

**Normal (read-only):**
```
INFO - ROLLBACK  ← Just reading data, no changes
```

#### Step 4: Verify in Database
```bash
# Direct SQL verification
docker exec f4k_db psql -U postgres -d f4k -c "SELECT * FROM polylines;"

# Check foreign key relationship
docker exec f4k_db psql -U postgres -d f4k \
  -c "SELECT r.name, COUNT(p.polyline_id) as polyline_count
       FROM routes r
       LEFT JOIN polylines p ON r.route_id = p.route_id
       GROUP BY r.route_id, r.name;"
```

#### Step 5: Verify Schema
```bash
# Check table structure
docker exec f4k_db psql -U postgres -d f4k -c "\d polylines"

# Check foreign key
docker exec f4k_db psql -U postgres -d f4k \
  -c "SELECT conname, contype, confrelid::regclass
       FROM pg_constraint
       WHERE conrelid = 'polylines'::regclass AND contype = 'f';"
```

---

### Complete Test Flow Example

#### Full Integration Test

**Step 1: Create test data**
```bash
# Create route (if needed)
docker exec f4k_db psql -U postgres -d f4k \
  -c "INSERT INTO routes (route_id, name, notes, length, created_at, updated_at) VALUES ('550e8400-e29b-41d4-a716-446655440000', 'Test Route', 'Route for testing', 10.5, NOW(), NOW()) ON CONFLICT (route_id) DO NOTHING;"

# Create multiple polylines with different expiry dates
curl -s -X POST http://localhost:8080/polylines/ \
  -H "Content-Type: application/json" \
  -d '{"route_id":"550e8400-e29b-41d4-a716-446655440000","encoded_polyline":"active-polyline-1","expires_at":null}'

curl -s -X POST http://localhost:8080/polylines/ \
  -H "Content-Type: application/json" \
  -d '{"route_id":"550e8400-e29b-41d4-a716-446655440000","encoded_polyline":"expired-polyline-1","expires_at":"2020-01-01T00:00:00"}'

curl -s -X POST http://localhost:8080/polylines/ \
  -H "Content-Type: application/json" \
  -d '{"route_id":"550e8400-e29b-41d4-a716-446655440000","encoded_polyline":"expired-polyline-2","expires_at":"2020-01-01T00:00:00"}'

curl -s -X POST http://localhost:8080/polylines/ \
  -H "Content-Type: application/json" \
  -d '{"route_id":"550e8400-e29b-41d4-a716-446655440000","encoded_polyline":"future-polyline-1","expires_at":"2030-01-01T00:00:00"}'
```

**Step 2: Verify data**
```bash
curl -s http://localhost:8080/polylines/ | jq '. | length'
# Expected: 4 polylines

curl -s http://localhost:8080/polylines/expired | jq '. | length'
# Expected: 2 expired

curl -s http://localhost:8080/polylines/route/550e8400-e29b-41d4-a716-446655440000 | jq '. | length'
# Expected: 4 (all belong to our test route)
```

**Step 3: Execute cleanup (ticket requirement)**
```bash
curl -s -X POST http://localhost:8080/polylines/cleanup-expired
# Expected: HTTP 204

curl -s http://localhost:8080/polylines/ | jq '. | length'
# Expected: 2 (only active + future expiry remain)

curl -s http://localhost:8080/polylines/expired | jq '. | length'
# Expected: 0 (all expired deleted)
```

**Step 4: Database verification**
```bash
docker exec f4k_db psql -U postgres -d f4k \
  -c "SELECT encoded_polyline, expires_at FROM polylines ORDER BY created_at;"
```

**Expected Output:**
```
   encoded_polyline    |       expires_at
-----------------------+------------------------
 active-polyline-1     |
 future-polyline-1     | 2030-01-01 00:00:00+00
(2 rows)
```

**Step 5: Verify routes table unchanged**
```bash
docker exec f4k_db psql -U postgres -d f4k -c "SELECT COUNT(*) FROM routes WHERE route_id = '550e8400-e29b-41d4-a716-446655440000';"
docker exec f4k_db psql -U postgres -d f4k -c "\d routes | grep -c encoded"
# Expected: 0 (no polyline data in routes table)
```

---

### Summary of Ticket Validation

| Requirement | Validation Method | Status |
|-------------|------------------|--------|
| ✅ New model for polyline string data | `\d polylines` shows `encoded_polyline` column | PASS |
| ✅ Track expiry time | `\d polylines` shows `expires_at` column | PASS |
| ✅ Separate table for easy deletion | DELETE via `/cleanup-expired` endpoint works | PASS |
| ✅ Keep routes table small | `\d routes` has no polyline columns | PASS |
| ✅ Foreign key reference | FK constraint `fk_polylines_route_id` exists | PASS |

---

### Quick Reference Commands

**⚠️ Important:** Use this route_id for all tests: `550e8400-e29b-41d4-a716-446655440000`

#### Setup First (Required):
```bash
# Create test route
docker exec f4k_db psql -U postgres -d f4k \
  -c "INSERT INTO routes (route_id, name, notes, length, created_at, updated_at) VALUES ('550e8400-e29b-41d4-a716-446655440000', 'Test Route', 'Route for testing polylines', 10.5, NOW(), NOW()) ON CONFLICT (route_id) DO NOTHING;"
```

#### Useful curls:
```bash
# List all polylines
curl http://localhost:8080/polylines/

# Create polyline
curl -X POST http://localhost:8080/polylines/ -H "Content-Type: application/json" -d '{"route_id":"550e8400-e29b-41d4-a716-446655440000","encoded_polyline":"..."}'

# Get expired polylines
curl http://localhost:8080/polylines/expired

# Cleanup expired
curl -X POST http://localhost:8080/polylines/cleanup-expired

# Get polylines by route
curl http://localhost:8080/polylines/route/550e8400-e29b-41d4-a716-446655440000
```

#### Useful database queries:
```bash
# Check table structure
docker exec f4k_db psql -U postgres -d f4k -c "\d polylines"

# Verify foreign key
docker exec f4k_db psql -U postgres -d f4k -c "SELECT conname FROM pg_constraint WHERE conname LIKE '%polylines%';"

# Count data
docker exec f4k_db psql -U postgres -d f4k -c "SELECT COUNT(*) FROM polylines;"

# View logs
docker logs f4k_backend --tail 20
```

---

### Conclusion

This polyline implementation fulfills **all ticket requirements**:

1. ✅ **String storage**: `encoded_polyline` field (up to 10,000 chars)
2. ✅ **Expiry tracking**: `expires_at` timestamp field
3. ✅ **Easy deletion**: Single `DELETE WHERE expires_at < NOW()` query
4. ✅ **Small routes table**: Polyline data in separate table
5. ✅ **Foreign key**: `fk_polylines_route_id` constraint ensures integrity

All functionality is validated and working via both **curl** and **Swagger UI**.

---

## Contributing

1. Fork the repository
2. Create a feature branch from `main`
3. Make your changes following the coding standards
4. Run tests and linting
5. Submit a pull request with a clear description

## License

[Add license information here]<|MERGE_RESOLUTION|>--- conflicted
+++ resolved
@@ -106,9 +106,7 @@
 - API Documentation: http://localhost:8080/docs (development only)
 - ReDoc Documentation: http://localhost:8080/redoc (development only)
 
-<<<<<<< HEAD
----
-=======
+---
 ## API Testing with Postman
 
 Postman is a powerful tool for testing API endpoints during development. For detailed setup instructions and best practices, see our [Postman Setup Guide](https://www.notion.so/uwblueprintexecs/Postman-Setup-28410f3fb1dc80f8b1e8c414c4a21802?source=copy_link).
@@ -121,7 +119,6 @@
 4. Configure authentication headers as needed (see the Notion guide for details)
 
 **Alternative:** You can also test endpoints using the interactive Swagger UI at http://localhost:8080/docs
->>>>>>> 800eb0d7
 
 ## Database Interactions
 
